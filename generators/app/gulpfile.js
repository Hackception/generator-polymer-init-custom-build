/**
 * @license
 * Copyright (c) 2016 The Polymer Project Authors. All rights reserved.
 * This code may only be used under the BSD style license found at http://polymer.github.io/LICENSE.txt
 * The complete set of authors may be found at http://polymer.github.io/AUTHORS.txt
 * The complete set of contributors may be found at http://polymer.github.io/CONTRIBUTORS.txt
 * Code distributed by Google as part of the polymer project is also
 * subject to an additional IP rights grant found at http://polymer.github.io/PATENTS.txt
 */

'use strict';

const del = require('del');
const gulp = require('gulp');
const gulpif = require('gulp-if');
<<<<<<< HEAD
const filter = require('gulp-filter');

const babel = require('gulp-babel');
const uglify = require('gulp-uglify');
const postcss  = require('gulp-postcss');
const autoprefixer = require('autoprefixer');
const stylelint = require('stylelint');
const cleanCSS = require('postcss-clean');
const posthtml  = require('gulp-posthtml');
const posthtmlPostcss = require('posthtml-postcss');
const htmlmin = require('posthtml-minifier');

// TODO: Re-enable if css is broken out properly by polymer-build
// const cssSlam = require('css-slam').gulp;
// const htmlMinifier = require('gulp-html-minifier');
=======
const imagemin = require('gulp-imagemin');
const mergeStream = require('merge-stream');
const polymerBuild = require('polymer-build');
>>>>>>> b6bb1765

const swPrecacheConfig = require('./sw-precache-config.js');
const polymerJson = require('./polymer.json');
const polymerProject = new polymerBuild.PolymerProject(polymerJson);
const buildDirectory = 'build';

<<<<<<< HEAD
// !!! IMPORTANT !!! //
// Keep the global.config above any of the gulp-tasks that depend on it
global.config = {
  polymerJsonPath: path.join(process.cwd(), 'polymer.json'),
  build: {
    rootDirectory: 'build',
    bundledDirectory: 'bundled',
    unbundledDirectory: 'unbundled',
    // Accepts either 'bundled', 'unbundled', or 'both'
    // A bundled version will be vulcanized and sharded. An unbundled version
    // will not have its files combined (this is for projects using HTTP/2
    // server push). Using the 'both' option will create two output projects,
    // one for bundled and one for unbundled
    bundleType: 'bundled'
  },
  // Path to your service worker, relative to the build root directory
  serviceWorkerPath: 'service-worker.js',
  // Service Worker precache options based on
  // https://github.com/GoogleChrome/sw-precache#options-parameter
  swPrecacheConfig: {
    navigateFallback: '/index.html'
  }
};

// Add your own custom gulp tasks to the gulp-tasks directory
// A few sample tasks are provided for you
// A task should return either a WriteableStream or a Promise
const clean = require('./gulp-tasks/clean.js');
const project = require('./gulp-tasks/project.js');
const war = require('./gulp-tasks/war.js');

// Filters
const jsFilter = filter('**/*.js', {restore: true});
const cssFilter = filter('**/*.css', {restore: true});
const htmlFilter = filter('**/*.html', {restore: true});
const jsDepsFilter = filter('**/*.js', {restore: true});
const cssDepsFilter = filter('**/*.css', {restore: true});
const htmlDepsFilter = filter('**/*.html', {restore: true});

// Config
const cssOptions = {};

// The source task will split all of your source files into one
// big ReadableStream. Source files are those in src/** as well as anything
// added to the sourceGlobs property of polymer.json.
// Because most HTML Imports contain inline CSS and JS, those inline resources
// will be split out into temporary files. You can use gulpif to filter files
// out of the stream and run them through specific tasks. An example is provided
// which filters all images and runs them through imagemin
function source() {
  return project.splitSource()
    // JS
    .pipe(jsFilter)
    .pipe(babel({
      presets: ["es2015-script"],
      plugins: ["array-includes"]
    }))
    .pipe(uglify())
    .pipe(jsFilter.restore)

    // CSS
    .pipe(cssFilter)
    .pipe(postcss([
      // stylelint(),
      autoprefixer(),
      cleanCSS(cssOptions)
    ]))
    .pipe(cssFilter.restore)

    //HTML
    .pipe(htmlFilter)
    .pipe(posthtml([
      posthtmlPostcss([
        // stylelint({}),
        autoprefixer(),
        cleanCSS(cssOptions)
      ]),
      htmlmin({
        collapseWhitespace: true,
        removeComments: true
      })
    ]))
    .pipe(htmlFilter.restore)

    .pipe(project.rejoin()); // Call rejoin when you're finished
}

// The dependencies task will split all of your bower_components files into one
// big ReadableStream
// You probably don't need to do anything to your dependencies but it's here in
// case you need it :)
function dependencies() {
  return project.splitDependencies()
    // JS
    .pipe(jsDepsFilter)
    .pipe(babel())
    .pipe(uglify())
    .pipe(jsDepsFilter.restore)

    // CSS
    .pipe(cssDepsFilter)
    .pipe(postcss([
      autoprefixer(),
      cleanCSS(cssOptions)
    ]))
    .pipe(cssDepsFilter.restore)

    //HTML
    .pipe(htmlDepsFilter)
    .pipe(posthtml([
      posthtmlPostcss([
        autoprefixer(),
        cleanCSS(cssOptions)
      ]),
      htmlmin({
        collapseWhitespace: true,
        removeComments: true
      })
    ]))
    .pipe(htmlDepsFilter.restore)
    .pipe(project.rejoin());
}

// Clean the build directory, split all source and dependency files into streams
// and process them, and output bundled and unbundled versions of the project
// with their own service workers
gulp.task('default', gulp.series([
  clean([global.config.build.rootDirectory]),
  project.merge(source, dependencies),
  project.serviceWorker
]));

gulp.task('war', gulp.series([
  clean([global.config.build.rootDirectory]),
  project.merge(source, dependencies),
  project.serviceWorker,
  war.create
]));
=======
/**
 * Waits for the given ReadableStream
 */
function waitFor(stream) {
  return new Promise((resolve, reject) => {
    stream.on('end', resolve);
    stream.on('error', reject);
  });
}

function build() {
  return new Promise((resolve, reject) => { // eslint-disable-line no-unused-vars
    // Okay, so first thing we do is clear the build directory
    console.log(`Deleting ${buildDirectory} directory...`);
    del([buildDirectory])
      .then(() => {
        // Okay, now let's get your source files
        let sourcesStream = polymerProject.sources()
          // Oh, well do you want to minify stuff? Go for it!
          // Here's how splitHtml & gulpif work
          .pipe(polymerProject.splitHtml())
          // .pipe(gulpif(/\.js$/, uglify()))
          // .pipe(gulpif(/\.css$/, cssSlam()))
          // .pipe(gulpif(/\.html$/, htmlMinifier()))
          .pipe(gulpif(/\.(png|gif|jpg|svg)$/, imagemin()))
          .pipe(polymerProject.rejoinHtml());

        // Okay, now let's do the same to your dependencies
        let dependenciesStream = polymerProject.dependencies()
          .pipe(polymerProject.splitHtml())
          // .pipe(gulpif(/\.js$/, uglify()))
          // .pipe(gulpif(/\.css$/, cssSlam()))
          // .pipe(gulpif(/\.html$/, htmlMinifier()))
          .pipe(polymerProject.rejoinHtml());

        // Okay, now let's merge them into a single build stream
        let buildStream = mergeStream(sourcesStream, dependenciesStream)
          .once('data', () => {
            console.log('Analyzing build dependencies...');
          });

        // If you want bundling, pass the stream to polymerProject.bundler.
        // This will bundle dependencies into your fragments so you can lazy
        // load them.
        buildStream = buildStream.pipe(polymerProject.bundler);

        // Okay, time to pipe to the build directory
        buildStream = buildStream.pipe(gulp.dest(buildDirectory));

        // waitFor the buildStream to complete
        return waitFor(buildStream);
      })
      .then(() => {
        // Okay, now let's generate the Service Worker
        console.log('Generating the Service Worker...');
        return polymerBuild.addServiceWorker({
          project: polymerProject,
          buildRoot: buildDirectory,
          bundled: true,
          swPrecacheConfig: swPrecacheConfig
        });
      })
      .then(() => {
        // You did it!
        console.log('Build complete!');
        resolve();
      });
  });
}

gulp.task('build', build);
>>>>>>> b6bb1765
<|MERGE_RESOLUTION|>--- conflicted
+++ resolved
@@ -10,176 +10,32 @@
 
 'use strict';
 
+// TODO: add eslint to JS processing
+
 const del = require('del');
 const gulp = require('gulp');
 const gulpif = require('gulp-if');
-<<<<<<< HEAD
-const filter = require('gulp-filter');
+const imagemin = require('gulp-imagemin');
+const mergeStream = require('merge-stream');
+const polymerBuild = require('polymer-build');
 
 const babel = require('gulp-babel');
 const uglify = require('gulp-uglify');
 const postcss  = require('gulp-postcss');
 const autoprefixer = require('autoprefixer');
-const stylelint = require('stylelint');
+// const stylelint = require('stylelint');
 const cleanCSS = require('postcss-clean');
 const posthtml  = require('gulp-posthtml');
 const posthtmlPostcss = require('posthtml-postcss');
 const htmlmin = require('posthtml-minifier');
-
-// TODO: Re-enable if css is broken out properly by polymer-build
-// const cssSlam = require('css-slam').gulp;
-// const htmlMinifier = require('gulp-html-minifier');
-=======
-const imagemin = require('gulp-imagemin');
-const mergeStream = require('merge-stream');
-const polymerBuild = require('polymer-build');
->>>>>>> b6bb1765
 
 const swPrecacheConfig = require('./sw-precache-config.js');
 const polymerJson = require('./polymer.json');
 const polymerProject = new polymerBuild.PolymerProject(polymerJson);
 const buildDirectory = 'build';
 
-<<<<<<< HEAD
-// !!! IMPORTANT !!! //
-// Keep the global.config above any of the gulp-tasks that depend on it
-global.config = {
-  polymerJsonPath: path.join(process.cwd(), 'polymer.json'),
-  build: {
-    rootDirectory: 'build',
-    bundledDirectory: 'bundled',
-    unbundledDirectory: 'unbundled',
-    // Accepts either 'bundled', 'unbundled', or 'both'
-    // A bundled version will be vulcanized and sharded. An unbundled version
-    // will not have its files combined (this is for projects using HTTP/2
-    // server push). Using the 'both' option will create two output projects,
-    // one for bundled and one for unbundled
-    bundleType: 'bundled'
-  },
-  // Path to your service worker, relative to the build root directory
-  serviceWorkerPath: 'service-worker.js',
-  // Service Worker precache options based on
-  // https://github.com/GoogleChrome/sw-precache#options-parameter
-  swPrecacheConfig: {
-    navigateFallback: '/index.html'
-  }
-};
-
-// Add your own custom gulp tasks to the gulp-tasks directory
-// A few sample tasks are provided for you
-// A task should return either a WriteableStream or a Promise
-const clean = require('./gulp-tasks/clean.js');
-const project = require('./gulp-tasks/project.js');
-const war = require('./gulp-tasks/war.js');
-
-// Filters
-const jsFilter = filter('**/*.js', {restore: true});
-const cssFilter = filter('**/*.css', {restore: true});
-const htmlFilter = filter('**/*.html', {restore: true});
-const jsDepsFilter = filter('**/*.js', {restore: true});
-const cssDepsFilter = filter('**/*.css', {restore: true});
-const htmlDepsFilter = filter('**/*.html', {restore: true});
-
-// Config
 const cssOptions = {};
 
-// The source task will split all of your source files into one
-// big ReadableStream. Source files are those in src/** as well as anything
-// added to the sourceGlobs property of polymer.json.
-// Because most HTML Imports contain inline CSS and JS, those inline resources
-// will be split out into temporary files. You can use gulpif to filter files
-// out of the stream and run them through specific tasks. An example is provided
-// which filters all images and runs them through imagemin
-function source() {
-  return project.splitSource()
-    // JS
-    .pipe(jsFilter)
-    .pipe(babel({
-      presets: ["es2015-script"],
-      plugins: ["array-includes"]
-    }))
-    .pipe(uglify())
-    .pipe(jsFilter.restore)
-
-    // CSS
-    .pipe(cssFilter)
-    .pipe(postcss([
-      // stylelint(),
-      autoprefixer(),
-      cleanCSS(cssOptions)
-    ]))
-    .pipe(cssFilter.restore)
-
-    //HTML
-    .pipe(htmlFilter)
-    .pipe(posthtml([
-      posthtmlPostcss([
-        // stylelint({}),
-        autoprefixer(),
-        cleanCSS(cssOptions)
-      ]),
-      htmlmin({
-        collapseWhitespace: true,
-        removeComments: true
-      })
-    ]))
-    .pipe(htmlFilter.restore)
-
-    .pipe(project.rejoin()); // Call rejoin when you're finished
-}
-
-// The dependencies task will split all of your bower_components files into one
-// big ReadableStream
-// You probably don't need to do anything to your dependencies but it's here in
-// case you need it :)
-function dependencies() {
-  return project.splitDependencies()
-    // JS
-    .pipe(jsDepsFilter)
-    .pipe(babel())
-    .pipe(uglify())
-    .pipe(jsDepsFilter.restore)
-
-    // CSS
-    .pipe(cssDepsFilter)
-    .pipe(postcss([
-      autoprefixer(),
-      cleanCSS(cssOptions)
-    ]))
-    .pipe(cssDepsFilter.restore)
-
-    //HTML
-    .pipe(htmlDepsFilter)
-    .pipe(posthtml([
-      posthtmlPostcss([
-        autoprefixer(),
-        cleanCSS(cssOptions)
-      ]),
-      htmlmin({
-        collapseWhitespace: true,
-        removeComments: true
-      })
-    ]))
-    .pipe(htmlDepsFilter.restore)
-    .pipe(project.rejoin());
-}
-
-// Clean the build directory, split all source and dependency files into streams
-// and process them, and output bundled and unbundled versions of the project
-// with their own service workers
-gulp.task('default', gulp.series([
-  clean([global.config.build.rootDirectory]),
-  project.merge(source, dependencies),
-  project.serviceWorker
-]));
-
-gulp.task('war', gulp.series([
-  clean([global.config.build.rootDirectory]),
-  project.merge(source, dependencies),
-  project.serviceWorker,
-  war.create
-]));
-=======
 /**
  * Waits for the given ReadableStream
  */
@@ -201,18 +57,53 @@
           // Oh, well do you want to minify stuff? Go for it!
           // Here's how splitHtml & gulpif work
           .pipe(polymerProject.splitHtml())
-          // .pipe(gulpif(/\.js$/, uglify()))
+          .pipe(gulpif(/\.js$/, babel({
+            presets: ["es2015-script"],
+            plugins: ["array-includes"]
+          })))
+          .pipe(gulpif(/\.js$/, uglify()))
           // .pipe(gulpif(/\.css$/, cssSlam()))
+          .pipe(gulpif(/\.css$/, postcss([
+            // stylelint(),
+            autoprefixer(),
+            cleanCSS(cssOptions)
+          ])))
           // .pipe(gulpif(/\.html$/, htmlMinifier()))
+          .pipe(gulpif(/\.html$/, posthtml([
+            posthtmlPostcss([
+              // stylelint({}),
+              autoprefixer(),
+              cleanCSS(cssOptions)
+            ]),
+            htmlmin({
+              collapseWhitespace: true,
+              removeComments: true
+            })
+          ])))
           .pipe(gulpif(/\.(png|gif|jpg|svg)$/, imagemin()))
           .pipe(polymerProject.rejoinHtml());
 
         // Okay, now let's do the same to your dependencies
         let dependenciesStream = polymerProject.dependencies()
           .pipe(polymerProject.splitHtml())
-          // .pipe(gulpif(/\.js$/, uglify()))
+          .pipe(gulpif(/\.js$/, babel()))
+          .pipe(gulpif(/\.js$/, uglify()))
           // .pipe(gulpif(/\.css$/, cssSlam()))
+          .pipe(gulpif(/\.css$/, postcss([
+            autoprefixer(),
+            cleanCSS(cssOptions)
+          ])))
           // .pipe(gulpif(/\.html$/, htmlMinifier()))
+          .pipe(gulpif(/\.html$/, posthtml([
+            posthtmlPostcss([
+              autoprefixer(),
+              cleanCSS(cssOptions)
+            ]),
+            htmlmin({
+              collapseWhitespace: true,
+              removeComments: true
+            })
+          ])))
           .pipe(polymerProject.rejoinHtml());
 
         // Okay, now let's merge them into a single build stream
@@ -251,4 +142,4 @@
 }
 
 gulp.task('build', build);
->>>>>>> b6bb1765
+gulp.task('default', build);