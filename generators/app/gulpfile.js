/**
 * @license
 * Copyright (c) 2016 The Polymer Project Authors. All rights reserved.
 * This code may only be used under the BSD style license found at http://polymer.github.io/LICENSE.txt
 * The complete set of authors may be found at http://polymer.github.io/AUTHORS.txt
 * The complete set of contributors may be found at http://polymer.github.io/CONTRIBUTORS.txt
 * Code distributed by Google as part of the polymer project is also
 * subject to an additional IP rights grant found at http://polymer.github.io/PATENTS.txt
 */

'use strict';

// TODO: add eslint to JS processing

const del = require('del');
const gulp = require('gulp');
const gulpif = require('gulp-if');
const imagemin = require('gulp-imagemin');
const mergeStream = require('merge-stream');
const polymerBuild = require('polymer-build');

const babel = require('gulp-babel');
const uglify = require('gulp-uglify');
const postcss  = require('gulp-postcss');
const autoprefixer = require('autoprefixer');
// const stylelint = require('stylelint');
const cleanCSS = require('postcss-clean');
const posthtml  = require('gulp-posthtml');
const posthtmlPostcss = require('posthtml-postcss');
const htmlmin = require('posthtml-minifier');

const swPrecacheConfig = require('./sw-precache-config.js');
const polymerJson = require('./polymer.json');
const polymerProject = new polymerBuild.PolymerProject(polymerJson);
const buildDirectory = 'build';

const cssOptions = {};

/**
 * Waits for the given ReadableStream
 */
function waitFor(stream) {
  return new Promise((resolve, reject) => {
    stream.on('end', resolve);
    stream.on('error', reject);
  });
}

function build() {
  return new Promise((resolve, reject) => { // eslint-disable-line no-unused-vars

    // Lets create some inline code splitters in case you need them later in your build.
    let sourcesStreamSplitter = new polymerBuild.HtmlSplitter();
    let dependenciesStreamSplitter = new polymerBuild.HtmlSplitter();

    // Okay, so first thing we do is clear the build directory
    console.log(`Deleting ${buildDirectory} directory...`);
    del([buildDirectory])
      .then(() => {

        // Let's start by getting your source files. These are all the files
        // in your `src/` directory, or those that match your polymer.json
        // "sources"  property if you provided one.
        let sourcesStream = polymerProject.sources()
<<<<<<< HEAD
          // Oh, well do you want to minify stuff? Go for it!
          // Here's how splitHtml & gulpif work
          .pipe(polymerProject.splitHtml())
          .pipe(gulpif(/\.js$/, babel({
            presets: ["es2015-script"],
            plugins: ["array-includes"]
          })))
          .pipe(gulpif(/\.js$/, uglify()))
          // .pipe(gulpif(/\.css$/, cssSlam()))
          .pipe(gulpif(/\.css$/, postcss([
            // stylelint(),
            autoprefixer(),
            cleanCSS(cssOptions)
          ])))
          // .pipe(gulpif(/\.html$/, htmlMinifier()))
          .pipe(gulpif(/\.html$/, posthtml([
            posthtmlPostcss([
              // stylelint({}),
              autoprefixer(),
              cleanCSS(cssOptions)
            ]),
            htmlmin({
              collapseWhitespace: true,
              removeComments: true
            })
          ])))
          // .pipe(gulpif(/\.(png|gif|jpg|svg)$/, imagemin()))
          .pipe(polymerProject.rejoinHtml());
=======

          // If you want to optimize, minify, compile, or otherwise process
          // any of your source code for production, you can do so here before
          // merging your sources and dependencies together.
          .pipe(gulpif(/\.(png|gif|jpg|svg)$/, imagemin()))
>>>>>>> de7d34c9

          // The `sourcesStreamSplitter` created above can be added here to
          // pull any inline styles and scripts out of their HTML files and
          // into seperate CSS and JS files in the build stream. Just be sure
          // to rejoin those files with the `.rejoin()` method when you're done.
          .pipe(sourcesStreamSplitter.split())

          // Uncomment these lines to add a few more example optimizations to your source files.
          // .pipe(gulpif(/\.js$/, uglify())) // Install gulp-uglify to use
          // .pipe(gulpif(/\.css$/, cssSlam())) // Install css-slam to use
          // .pipe(gulpif(/\.html$/, htmlMinifier())) // Install gulp-html-minify to use

          // Remember, you need to rejoin any split inline code when you're done.
          .pipe(sourcesStreamSplitter.rejoin());


        // Similarly, you can get your dependencies seperately and perform
        // any dependency-only optimizations here as well.
        let dependenciesStream = polymerProject.dependencies()
<<<<<<< HEAD
          .pipe(polymerProject.splitHtml())
          .pipe(gulpif(/\.js$/, babel()))
          .pipe(gulpif(/\.js$/, uglify()))
          // .pipe(gulpif(/\.css$/, cssSlam()))
          .pipe(gulpif(/\.css$/, postcss([
            autoprefixer(),
            cleanCSS(cssOptions)
          ])))
          // .pipe(gulpif(/\.html$/, htmlMinifier()))
          .pipe(gulpif(/\.html$/, posthtml([
            posthtmlPostcss([
              autoprefixer(),
              cleanCSS(cssOptions)
            ]),
            htmlmin({
              collapseWhitespace: true,
              removeComments: true
            })
          ])))
          .pipe(polymerProject.rejoinHtml());
=======
          .pipe(dependenciesStreamSplitter.split())
          // Add any dependency optimizations here.
          .pipe(dependenciesStreamSplitter.rejoin());

>>>>>>> de7d34c9

        // Okay, now let's merge your sources & dependencies together into a single build stream.
        let buildStream = mergeStream(sourcesStream, dependenciesStream)
          .once('data', () => {
            console.log('Analyzing build dependencies...');
          });

        // If you want bundling, pass the stream to polymerProject.bundler.
        // This will bundle dependencies into your fragments so you can lazy
        // load them.
        buildStream = buildStream.pipe(polymerProject.bundler);

        // Okay, time to pipe to the build directory
        buildStream = buildStream.pipe(gulp.dest(buildDirectory));

        // waitFor the buildStream to complete
        return waitFor(buildStream);
      })
      .then(() => {
        // Okay, now let's generate the Service Worker
        console.log('Generating the Service Worker...');
        return polymerBuild.addServiceWorker({
          project: polymerProject,
          buildRoot: buildDirectory,
          bundled: true,
          swPrecacheConfig: swPrecacheConfig
        });
      })
      .then(() => {
        // You did it!
        console.log('Build complete!');
        resolve();
      });
  });
}

gulp.task('build', build);
gulp.task('default', build);<|MERGE_RESOLUTION|>--- conflicted
+++ resolved
@@ -62,10 +62,23 @@
         // in your `src/` directory, or those that match your polymer.json
         // "sources"  property if you provided one.
         let sourcesStream = polymerProject.sources()
-<<<<<<< HEAD
-          // Oh, well do you want to minify stuff? Go for it!
-          // Here's how splitHtml & gulpif work
-          .pipe(polymerProject.splitHtml())
+
+          // If you want to optimize, minify, compile, or otherwise process
+          // any of your source code for production, you can do so here before
+          // merging your sources and dependencies together.
+          .pipe(gulpif(/\.(png|gif|jpg|svg)$/, imagemin()))
+
+          // The `sourcesStreamSplitter` created above can be added here to
+          // pull any inline styles and scripts out of their HTML files and
+          // into seperate CSS and JS files in the build stream. Just be sure
+          // to rejoin those files with the `.rejoin()` method when you're done.
+          .pipe(sourcesStreamSplitter.split())
+
+          // Uncomment these lines to add a few more example optimizations to your source files.
+          // .pipe(gulpif(/\.js$/, uglify())) // Install gulp-uglify to use
+          // .pipe(gulpif(/\.css$/, cssSlam())) // Install css-slam to use
+          // .pipe(gulpif(/\.html$/, htmlMinifier())) // Install gulp-html-minify to use
+
           .pipe(gulpif(/\.js$/, babel({
             presets: ["es2015-script"],
             plugins: ["array-includes"]
@@ -89,27 +102,6 @@
               removeComments: true
             })
           ])))
-          // .pipe(gulpif(/\.(png|gif|jpg|svg)$/, imagemin()))
-          .pipe(polymerProject.rejoinHtml());
-=======
-
-          // If you want to optimize, minify, compile, or otherwise process
-          // any of your source code for production, you can do so here before
-          // merging your sources and dependencies together.
-          .pipe(gulpif(/\.(png|gif|jpg|svg)$/, imagemin()))
->>>>>>> de7d34c9
-
-          // The `sourcesStreamSplitter` created above can be added here to
-          // pull any inline styles and scripts out of their HTML files and
-          // into seperate CSS and JS files in the build stream. Just be sure
-          // to rejoin those files with the `.rejoin()` method when you're done.
-          .pipe(sourcesStreamSplitter.split())
-
-          // Uncomment these lines to add a few more example optimizations to your source files.
-          // .pipe(gulpif(/\.js$/, uglify())) // Install gulp-uglify to use
-          // .pipe(gulpif(/\.css$/, cssSlam())) // Install css-slam to use
-          // .pipe(gulpif(/\.html$/, htmlMinifier())) // Install gulp-html-minify to use
-
           // Remember, you need to rejoin any split inline code when you're done.
           .pipe(sourcesStreamSplitter.rejoin());
 
@@ -117,8 +109,8 @@
         // Similarly, you can get your dependencies seperately and perform
         // any dependency-only optimizations here as well.
         let dependenciesStream = polymerProject.dependencies()
-<<<<<<< HEAD
-          .pipe(polymerProject.splitHtml())
+          .pipe(dependenciesStreamSplitter.split())
+          // Add any dependency optimizations here.
           .pipe(gulpif(/\.js$/, babel()))
           .pipe(gulpif(/\.js$/, uglify()))
           // .pipe(gulpif(/\.css$/, cssSlam()))
@@ -137,13 +129,7 @@
               removeComments: true
             })
           ])))
-          .pipe(polymerProject.rejoinHtml());
-=======
-          .pipe(dependenciesStreamSplitter.split())
-          // Add any dependency optimizations here.
           .pipe(dependenciesStreamSplitter.rejoin());
-
->>>>>>> de7d34c9
 
         // Okay, now let's merge your sources & dependencies together into a single build stream.
         let buildStream = mergeStream(sourcesStream, dependenciesStream)
