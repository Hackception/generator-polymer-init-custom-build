{
  "name": "generator-polymer-init-custom-build",
  "version": "2.0.1",
  "description": "A starting point for building apps using polymer-build",
  "authors": [
    "The Polymer Authors"
  ],
  "keywords": [
    "yeoman-generator"
  ],
  "license": "BSD-3-Clause",
  "repository": "PolymerElements/generator-polymer-init-custom-build",
  "bugs": {
    "url": "https://github.com/PolymerElements/generator-polymer-init-custom-build/issues"
  },
  "main": "generators/app/index.js",
  "files": [
    "generators"
  ],
  "dependencies": {
    "yeoman-generator": "^0.23.0"
  },
  "devDependencies": {
<<<<<<< HEAD
    "eslint": "^3.1.1",
    "eslint-config-xo-space": "^0.14.0",
=======
    "yeoman-test": "^1.0.0",
    "yeoman-assert": "^2.0.0",
    "eslint": "^3.12.0",
    "eslint-config-google": "^0.7.0",
>>>>>>> b6bb1765
    "gulp": "^3.9.0",
    "gulp-line-ending-corrector": "^1.0.1",
    "gulp-mocha": "^2.0.0",
    "gulp-nsp": "^2.1.0",
<<<<<<< HEAD
    "gulp-plumber": "^1.0.0",
    "yeoman-assert": "^2.0.0",
    "yeoman-test": "^1.0.0"
=======
    "gulp-plumber": "^1.0.0"
  },
  "scripts": {
    "prepublish": "gulp prepublish",
    "lint": "eslint . --ext js,html",
    "test": "gulp"
  },
  "engines": {
    "node": ">=4.0"
>>>>>>> b6bb1765
  }
}<|MERGE_RESOLUTION|>--- conflicted
+++ resolved
@@ -21,25 +21,15 @@
     "yeoman-generator": "^0.23.0"
   },
   "devDependencies": {
-<<<<<<< HEAD
-    "eslint": "^3.1.1",
-    "eslint-config-xo-space": "^0.14.0",
-=======
-    "yeoman-test": "^1.0.0",
-    "yeoman-assert": "^2.0.0",
     "eslint": "^3.12.0",
     "eslint-config-google": "^0.7.0",
->>>>>>> b6bb1765
     "gulp": "^3.9.0",
     "gulp-line-ending-corrector": "^1.0.1",
     "gulp-mocha": "^2.0.0",
     "gulp-nsp": "^2.1.0",
-<<<<<<< HEAD
     "gulp-plumber": "^1.0.0",
     "yeoman-assert": "^2.0.0",
     "yeoman-test": "^1.0.0"
-=======
-    "gulp-plumber": "^1.0.0"
   },
   "scripts": {
     "prepublish": "gulp prepublish",
@@ -48,6 +38,5 @@
   },
   "engines": {
     "node": ">=4.0"
->>>>>>> b6bb1765
   }
 }